(ns fluree.json-ld.impl.expand-test
  (:require #?(:clj [clojure.test :as t :refer [deftest testing is]]
               :cljs [cljs.test :as t :refer [deftest testing is] :include-macros true])
            [fluree.json-ld :as json-ld]
            [fluree.json-ld.impl.expand :as expand]))

(deftest expanding-iri
  (testing "Expanding a compacted IRI with context in various forms")
  (let [map-ctx (json-ld/parse-context {"schema"  "http://schema.org/"
                                        "REPLACE" "http://schema.org/Person"})
        str-ctx (json-ld/parse-context "https://schema.org")]

    (is (= "http://schema.org/name" (expand/iri "schema:name" map-ctx true)))
    (is (= "http://schema.org/Person" (expand/iri "REPLACE" map-ctx true)))
    (is (= "http://schema.org/name" (expand/iri "name" str-ctx true)))

    ;; not a match, should return unaltered iri
    (is (= "not:matching" (expand/iri "not:matching" map-ctx true)))
    ;; have a default vocab, but looks like an iri or compact iri
    (is (= "not:matching" (expand/iri "not:matching" str-ctx true)))
    (is (= "http://example.org/ns#Book" (expand/iri "http://example.org/ns#Book" str-ctx true)))))


(deftest expanding-reverse-iri
  (testing "Expanding a compacted IRI with context in various forms")
  (let [ctx (json-ld/parse-context {"schema" "http://schema.org/"
                                    "parent" {"@reverse" "schema:child"}})]
    (is (= ["http://schema.org/child" {:reverse "http://schema.org/child"}]
           (expand/details "parent" ctx true)))))

(deftest expanding-node
  (testing "Datatype in context using compact IRI as key"
    (is (= {"http://www.w3.org/2002/12/cal/ical#summary"
            [{:type  nil, :idx ["ical:summary"],
              :value "Lady Gaga Concert"}],
            "http://www.w3.org/2002/12/cal/ical#location"
            [{:type  nil, :idx ["ical:location"],
              :value "New Orleans Arena, New Orleans, Louisiana, USA"}],
            "http://www.w3.org/2002/12/cal/ical#dtstart"
            [{:type  "http://www.w3.org/2001/XMLSchema#dateTime", :idx ["ical:dtstart"],
              :value "2011-04-09T20:00:00Z"}]
            :idx []}
           (expand/node {"@context"      {"ical"         "http://www.w3.org/2002/12/cal/ical#",
                                          "xsd"          "http://www.w3.org/2001/XMLSchema#",
                                          "ical:dtstart" {"@type" "xsd:dateTime"}},
                         "ical:summary"  "Lady Gaga Concert",
                         "ical:location" "New Orleans Arena, New Orleans, Louisiana, USA",
                         "ical:dtstart"  "2011-04-09T20:00:00Z"}))))

  (testing "Using a context mapped to use 'type' and 'id', but using @type and @id instead"
    (is (= {:id   "https://www.wikidata.org/wiki/Q836821"
            :type ["http://schema.org/Movie"]
            "http://schema.org/name"
            [{:value "Hitchhiker's Guide to the Galaxy", :type nil, :idx ["name"]}]
            :idx  []}
           (expand/node {"@context" "https://schema.org"
                         "@id"      "https://www.wikidata.org/wiki/Q836821"
                         "@type"    "Movie"
                         "name"     "Hitchhiker's Guide to the Galaxy"}))))

  (testing "Sequential values containing maps with @values"
    (is (= {:idx                                            [],
            :type                                           ["http://www.w3.org/2002/07/owl#Class"],
            :id                                             "https://ontologies.semanticarts.com/gist/CoherentUnit",
            "http://www.w3.org/2004/02/skos/core#scopeNote" [{:value "Coherent unit is the physics term for this, informally you might think of it as the standard unit for a given dimension.",
                                                              :type  "http://www.w3.org/2001/XMLSchema#string",
                                                              :idx   ["skos:scopeNote" 0]}
                                                             {:value "In principle, the CoherentUnit for a ProductUnit or RatioUnit can be inferred by recursively decomposing the products and ratios into their respective CoherentUnits, bottoming out in SimpleUnits",
                                                              :type  "http://www.w3.org/2001/XMLSchema#string",
                                                              :idx   ["skos:scopeNote" 1]}]}
           (expand/node {"@context"       {"gist" "https://ontologies.semanticarts.com/gist/",
                                           "owl"  "http://www.w3.org/2002/07/owl#",
                                           "skos" "http://www.w3.org/2004/02/skos/core#",
                                           "xsd"  "http://www.w3.org/2001/XMLSchema#"},
                         "@id"            "gist:CoherentUnit",
                         "skos:scopeNote" [{"@type" "xsd:string", "@value" "Coherent unit is the physics term for this, informally you might think of it as the standard unit for a given dimension."}
                                           {"@type" "xsd:string", "@value" "In principle, the CoherentUnit for a ProductUnit or RatioUnit can be inferred by recursively decomposing the products and ratios into their respective CoherentUnits, bottoming out in SimpleUnits"}],
                         "@type"          "owl:Class"}))))

  (testing "Nested child with no @id but datatypes"
    (is (= {"http://schema.org/name"
            [{:value "The Empire State Building", :type nil, :idx ["name"]}],
            "http://schema.org/description"
            [{:value "The Empire State Building is a 102-story landmark in New York City.",
              :type  nil, :idx ["description"]}],
            "http://schema.org/image"
            [{:id  "http://www.civil.usherbrooke.ca/cours/gci215a/empire-state-building.jpg",
              :idx ["image"]}],
            "http://schema.org/geo"
            [{:idx ["geo"],
              "http://schema.org/latitude"
              [{:value "40.75",
                :type  "http://www.w3.org/2001/XMLSchema#float",
                :idx   ["geo" "latitude"]}],
              "http://schema.org/longitude"
              [{:value "73.98",
                :type  "http://www.w3.org/2001/XMLSchema#float",
                :idx   ["geo" "longitude"]}]}]
            :idx []}
           (expand/node {"@context"    {"name"        "http://schema.org/name",
                                        "description" "http://schema.org/description",
                                        "image"       {"@id"   "http://schema.org/image",
                                                       "@type" "@id"},
                                        "geo"         "http://schema.org/geo",
                                        "latitude"    {"@id"   "http://schema.org/latitude",
                                                       "@type" "xsd:float"},
                                        "longitude"   {"@id"   "http://schema.org/longitude",
                                                       "@type" "xsd:float"},
                                        "xsd"         "http://www.w3.org/2001/XMLSchema#"},
                         "name"        "The Empire State Building",
                         "description" "The Empire State Building is a 102-story landmark in New York City.",
                         "image"       "http://www.civil.usherbrooke.ca/cours/gci215a/empire-state-building.jpg",
                         "geo"         {"latitude" "40.75", "longitude" "73.98"}}))))

  (testing "Nested children with datatypes in context using compact-iris"
    (is (= {:id   "http://example.org/cars/for-sale#tesla",
            :idx  [],
            :type ["http://purl.org/goodrelations/v1#Offering"],
            "http://purl.org/goodrelations/v1#includes"
            [{:idx  ["gr:includes"],
              :type ["http://purl.org/goodrelations/v1#Individual"
                     "http://www.productontology.org/id/Vehicle"],
              "http://purl.org/goodrelations/v1#name"
              [{:value "Tesla Roadster", :type nil,
                :idx   ["gr:includes" "gr:name"]}],
              "http://xmlns.com/foaf/0.1/page"
              [{:id  "http://www.teslamotors.com/roadster",
                :idx ["gr:includes" "foaf:page"]}]}],
            "http://purl.org/goodrelations/v1#description"
            [{:value "Need to sell fast and furiously",
              :type  nil, :idx ["gr:description"]}],
            "http://purl.org/goodrelations/v1#name"
            [{:value "Used Tesla Roadster", :type nil, :idx ["gr:name"]}],
            "http://purl.org/goodrelations/v1#hasPriceSpecification"
            [{:idx ["gr:hasPriceSpecification"],
              "http://purl.org/goodrelations/v1#hasCurrencyValue"
              [{:value "85000", :type "http://www.w3.org/2001/XMLSchema#float",
                :idx   ["gr:hasPriceSpecification" "gr:hasCurrencyValue"]}],
              "http://purl.org/goodrelations/v1#hasCurrency"
              [{:value "USD", :type nil,
                :idx   ["gr:hasPriceSpecification" "gr:hasCurrency"]}]}],
            "http://purl.org/goodrelations/v1#acceptedPaymentMethods"
            [{:id  "http://purl.org/goodrelations/v1#Cash",
              :idx ["gr:acceptedPaymentMethods"]}],
            "http://purl.org/goodrelations/v1#hasBusinessFunction"
            [{:id  "http://purl.org/goodrelations/v1#Sell",
              :idx ["gr:hasBusinessFunction"]}]
            "my:json"
            [{:value {"foo" {:bar [1 false 9.0 nil]}},
              :type :json,
              :idx ["my:json"]}]}

           (expand/node {"gr:includes"               {"@type"     ["gr:Individual" "pto:Vehicle"],
                                                      "gr:name"   "Tesla Roadster",
                                                      "foaf:page" "http://www.teslamotors.com/roadster"},
                         "@context"                  {"gr"                        "http://purl.org/goodrelations/v1#",
                                                      "pto"                       "http://www.productontology.org/id/",
                                                      "foaf"                      "http://xmlns.com/foaf/0.1/",
                                                      "xsd"                       "http://www.w3.org/2001/XMLSchema#",
                                                      "foaf:page"                 {"@type" "@id"},
                                                      "gr:acceptedPaymentMethods" {"@type" "@id"},
                                                      "gr:hasBusinessFunction"    {"@type" "@id"},
                                                      "gr:hasCurrencyValue"       {"@type" "xsd:float"}
                                                      "my:json" {"@type" "@json"}},
                         "@id"                       "http://example.org/cars/for-sale#tesla",
                         "gr:description"            "Need to sell fast and furiously",
                         "gr:name"                   "Used Tesla Roadster",
                         "gr:hasPriceSpecification"  {"gr:hasCurrencyValue" "85000", "gr:hasCurrency" "USD"},
                         "gr:acceptedPaymentMethods" "gr:Cash",
                         "gr:hasBusinessFunction"    "gr:Sell",
                         "my:json"                   {"foo" {:bar [1 false 9.0 nil]}}
                         "@type"                     "gr:Offering"}))))


  (testing "Nested children in vector"
    (is (= {"http://rdf.data-vocabulary.org/#name"
            [{:type nil, :idx ["name"], :value "Mojito"}],
            "http://rdf.data-vocabulary.org/#ingredients"
            [{:type nil, :idx ["ingredient" 0], :value "12 fresh mint leaves"}
             {:type nil, :idx ["ingredient" 1], :value "1/2 lime, juiced with pulp"}
             {:type nil, :idx ["ingredient" 2], :value "1 tablespoons white sugar"}
             {:type nil, :idx ["ingredient" 3], :value "1 cup ice cubes"}
             {:type nil, :idx ["ingredient" 4], :value "2 fluid ounces white rum"}
             {:type nil, :idx ["ingredient" 5], :value "1/2 cup club soda"}],
            "http://rdf.data-vocabulary.org/#yield"
            [{:type nil, :idx ["yield"], :value "1 cocktail"}],
            "http://rdf.data-vocabulary.org/#instructions"
            [{:idx ["instructions" 0],
              "http://rdf.data-vocabulary.org/#step"
              [{:type "http://www.w3.org/2001/XMLSchema#integer",
                :idx  ["instructions" 0 "step"], :value 1}],
              "http://rdf.data-vocabulary.org/#description"
              [{:type  nil, :idx ["instructions" 0 "description"],
                :value "Crush lime juice, mint and sugar together in glass."}]}
             {:idx ["instructions" 1],
              "http://rdf.data-vocabulary.org/#step"
              [{:type "http://www.w3.org/2001/XMLSchema#integer",
                :idx  ["instructions" 1 "step"], :value 2}],
              "http://rdf.data-vocabulary.org/#description"
              [{:type  nil, :idx ["instructions" 1 "description"],
                :value "Fill glass to top with ice cubes."}]}
             {:idx ["instructions" 2],
              "http://rdf.data-vocabulary.org/#step"
              [{:type "http://www.w3.org/2001/XMLSchema#integer",
                :idx  ["instructions" 2 "step"], :value 3}],
              "http://rdf.data-vocabulary.org/#description"
              [{:type  nil, :idx ["instructions" 2 "description"],
                :value "Pour white rum over ice."}]}
             {:idx ["instructions" 3],
              "http://rdf.data-vocabulary.org/#step"
              [{:type "http://www.w3.org/2001/XMLSchema#integer",
                :idx  ["instructions" 3 "step"], :value 4}],
              "http://rdf.data-vocabulary.org/#description"
              [{:type  nil, :idx ["instructions" 3 "description"],
                :value "Fill the rest of glass with club soda, stir."}]}
             {:idx ["instructions" 4],
              "http://rdf.data-vocabulary.org/#step"
              [{:type "http://www.w3.org/2001/XMLSchema#integer",
                :idx  ["instructions" 4 "step"], :value 5}],
              "http://rdf.data-vocabulary.org/#description"
              [{:type  nil, :idx ["instructions" 4 "description"],
                :value "Garnish with a lime wedge."}]}]
            :idx []}
           (expand/node {"@context"     {"name"         "http://rdf.data-vocabulary.org/#name",
                                         "ingredient"   "http://rdf.data-vocabulary.org/#ingredients",
                                         "yield"        "http://rdf.data-vocabulary.org/#yield",
                                         "instructions" "http://rdf.data-vocabulary.org/#instructions",
                                         "step"         {"@id" "http://rdf.data-vocabulary.org/#step", "@type" "xsd:integer"},
                                         "description"  "http://rdf.data-vocabulary.org/#description",
                                         "xsd"          "http://www.w3.org/2001/XMLSchema#"},
                         "name"         "Mojito",
                         "ingredient"   ["12 fresh mint leaves"
                                         "1/2 lime, juiced with pulp"
                                         "1 tablespoons white sugar"
                                         "1 cup ice cubes"
                                         "2 fluid ounces white rum"
                                         "1/2 cup club soda"],
                         "yield"        "1 cocktail",
                         "instructions" [{"step" 1, "description" "Crush lime juice, mint and sugar together in glass."}
                                         {"step" 2, "description" "Fill glass to top with ice cubes."}
                                         {"step" 3, "description" "Pour white rum over ice."}
                                         {"step" 4, "description" "Fill the rest of glass with club soda, stir."}
                                         {"step" 5, "description" "Garnish with a lime wedge."}]})))))

(deftest node-graph-parse
  (testing "Parse node that is a graph"
    (is (= [{:idx  ["@graph" 0],
             :id   "http://example.org/library",
             :type ["http://example.org/vocab#Library"],
             "http://example.org/vocab#contains"
             [{:id "http://example.org/library/the-republic", :idx ["@graph" 0 "ex:contains"]}]}
            {:idx  ["@graph" 1],
             :id   "http://example.org/library/the-republic",
             :type ["http://example.org/vocab#Book"],
             "http://purl.org/dc/elements/1.1/creator"
             [{:value "Plato", :type nil, :idx ["@graph" 1 "dc11:creator"]}],
             "http://purl.org/dc/elements/1.1/title"
             [{:value "The Republic", :type nil, :idx ["@graph" 1 "dc11:title"]}],
             "http://example.org/vocab#contains"
             [{:id  "http://example.org/library/the-republic#introduction",
               :idx ["@graph" 1 "ex:contains"]}]}
            {:idx  ["@graph" 2],
             :id   "http://example.org/library/the-republic#introduction",
             :type ["http://example.org/vocab#Chapter"],
             "http://purl.org/dc/elements/1.1/description"
             [{:value "An introductory chapter on The Republic.", :type nil,
               :idx   ["@graph" 2 "dc11:description"]}],
             "http://purl.org/dc/elements/1.1/title"
             [{:value "The Introduction", :type nil,
               :idx   ["@graph" 2 "dc11:title"]}]}]
           (into []
                 (expand/node {"@context" {"dc11"        "http://purl.org/dc/elements/1.1/",
                                           "ex"          "http://example.org/vocab#",
                                           "xsd"         "http://www.w3.org/2001/XMLSchema#",
                                           "ex:contains" {"@type" "@id"}},
                               "@graph"   [{"@id"         "http://example.org/library",
                                            "@type"       "ex:Library",
                                            "ex:contains" "http://example.org/library/the-republic"}
                                           {"@id"          "http://example.org/library/the-republic",
                                            "@type"        "ex:Book",
                                            "dc11:creator" "Plato",
                                            "dc11:title"   "The Republic",
                                            "ex:contains"  "http://example.org/library/the-republic#introduction"}
                                           {"@id"              "http://example.org/library/the-republic#introduction",
                                            "@type"            "ex:Chapter",
                                            "dc11:description" "An introductory chapter on The Republic.",
                                            "dc11:title"       "The Introduction"}]}))))))


(deftest list-type-values
  (testing "An @list can be used in context to specify all instances of the node are list items"
    (is (= {:id  "http://example.org/people#joebob"
            :idx []
            "http://xmlns.com/foaf/0.1/nick"
            [{:list [{:value "joe", :type nil, :idx ["nick" 0]}
                     {:value "bob", :type nil, :idx ["nick" 1]}
                     {:value "jaybee", :type nil, :idx ["nick" 2]}]}]}
           (expand/node {"@context" {"nick" {"@id"        "http://xmlns.com/foaf/0.1/nick",
                                             "@container" "@list"}}

                         "@id"  "http://example.org/people#joebob",
                         "nick" ["joe", "bob", "jaybee"]}))))
  (testing "An @list can also be used within the node itself"
    (is (= {:id  "http://example.org/people#joebob"
            :idx []
            "http://xmlns.com/foaf/0.1/nick"
            [{:list [{:value "joe", :type nil, :idx ["foaf:nick" "@list" 0]}
                     {:value "bob", :type nil, :idx ["foaf:nick" "@list" 1]}
                     {:value "jaybee", :type nil, :idx ["foaf:nick" "@list" 2]}]}]}
           (expand/node {"@context"  {"foaf" "http://xmlns.com/foaf/0.1/"}
                         "@id"       "http://example.org/people#joebob",
                         "foaf:nick" {"@list" ["joe", "bob", "jaybee"]}})))))

(deftest set-type-values
  (testing "An @set is the default list/vector container type, even if specified, flatten."
    (is (= {:id  "http://example.org/people#joebob"
            :idx []
            "http://xmlns.com/foaf/0.1/nick"
            [{:value "joe", :type nil, :idx ["foaf:nick" "@set" 0]}
             {:value "bob", :type nil, :idx ["foaf:nick" "@set" 1]}
             {:value "jaybee", :type nil, :idx ["foaf:nick" "@set" 2]}]}
           (expand/node {"@context"  {"foaf" "http://xmlns.com/foaf/0.1/"}
                         "@id"       "http://example.org/people#joebob",
                         "foaf:nick" {"@set" ["joe", "bob", "jaybee"]}}))))
  (testing "An @set can be used in context ensure all values presented in vector/array format."
    (is (= {:id  "http://example.org/people#joebob"
            :idx []
            "http://xmlns.com/foaf/0.1/nick"
            [{:value "joe", :type nil, :idx ["nick" 0]}
             {:value "bob", :type nil, :idx ["nick" 1]}
             {:value "jaybee", :type nil, :idx ["nick" 2]}]}
           (expand/node {"@context" {"nick" {"@id"        "http://xmlns.com/foaf/0.1/nick",
                                             "@container" "@set"}}

                         "@id"  "http://example.org/people#joebob",
                         "nick" ["joe", "bob", "jaybee"]})))))


(deftest base-and-vocab-test
  (testing "An @base and a @vocab expand the correct iris"
    (is (= {:id   "https://base.com/base/iri#joebob"
            :idx  []
            :type ["https://vocab.com/vocab/iri/Joey"]
            "https://vocab.com/vocab/iri/name"
            [{:value "Joe Bob" :type nil :idx ["name"]}]
            "https://vocab.com/vocab/iri/iriProperty"
            [{:id  "https://base.com/base/iri#a-relative-id"
              :idx ["iriProperty"]}]}
           (expand/node {"@context"    {"@base"       "https://base.com/base/iri"
                                        "@vocab"      "https://vocab.com/vocab/iri/"
                                        "iriProperty" {"@type" "@id"}}
                         "@id"         "#joebob",
                         "@type"       "Joey"
                         "name"        "Joe Bob"
                         "iriProperty" "#a-relative-id"}))))
  (testing "A absolute @base and a relative @vocab expand the correct iris"
    (let [context* {"@base"       "http://example.com/"
                    "@vocab"      "ns/"
                    "iriProperty" {"@type" "@id"}}
          data     {"@id"         "#joebob"
                    "@type"       "Joey"
                    "name"        "Joe Bob"
                    "iriProperty" "#a-relative-id"}]
      (is (= {:idx                                []
              :type                               ["http://example.com/ns/Joey"]
              :id                                 "http://example.com/#joebob"
              "http://example.com/ns/name"        [{:value "Joe Bob"
                                                    :type  nil
                                                    :idx   ["name"]}]
              "http://example.com/ns/iriProperty" [{:id  "http://example.com/#a-relative-id"
                                                    :idx ["iriProperty"]}]}
             (expand/node (assoc data "@context" context*)))))))

(deftest type-sub-context
  (testing "When @context has a sub-@context for specific types, ensure merged"
    (let [expected {:id "#joebob"
                    :idx []
                    :type ["https://www.w3.org/2018/credentials#VerifiableCredential"]
                    "https://www.w3.org/2018/credentials#issuer"
                    [{:id "did:for:some-issuer" :idx ["issuer"]}]
                    "https://www.w3.org/2018/credentials#credentialSchema"
                    [{:id "#credSchema"
                      :idx ["credentialSchema"]
                      "https://www.w3.org/2018/credentials#" [{:value "Some Cred!"
                                                               :type nil
                                                               :idx ["credentialSchema" "cred"]}]}]}]
      ;; expect same output independent of key order of input
      ;; "type" is 3rd key
      (is (= expected
             (expand/node {"@context" {"id" "@id",
                                       "type" "@type",
                                       "VerifiableCredential" {"@id" "https://www.w3.org/2018/credentials#VerifiableCredential",
                                                               "@context" {"id" "@id",
                                                                           "type" "@type",
                                                                           "cred" "https://www.w3.org/2018/credentials#",
                                                                           "sec" "https://w3id.org/security#",
                                                                           "xsd" "http://www.w3.org/2001/XMLSchema#",
                                                                           "credentialSchema" {"@id" "cred:credentialSchema",
                                                                                               "@type" "@id",
                                                                                               "@context" {"id" "@id",
                                                                                                           "type" "@type",
                                                                                                           "cred" "https://www.w3.org/2018/credentials#",
                                                                                                           "JsonSchemaValidator2018" "cred:JsonSchemaValidator2018"}},
                                                                           "issuer" {"@id" "cred:issuer"
                                                                                     "@type" "@id"}}}}
                           "id" "#joebob",
                           "type" ["VerifiableCredential"]
                           "issuer" "did:for:some-issuer"
                           "credentialSchema" {"id" "#credSchema"
                                               "cred" "Some Cred!"}})))

      ;; "type" is 5th key
      (is (= expected
             (expand/node {"@context" {"id" "@id",
                                       "type" "@type",
                                       "VerifiableCredential" {"@id" "https://www.w3.org/2018/credentials#VerifiableCredential",
                                                               "@context" {"id" "@id",
                                                                           "type" "@type",
                                                                           "cred" "https://www.w3.org/2018/credentials#",
                                                                           "sec" "https://w3id.org/security#",
                                                                           "xsd" "http://www.w3.org/2001/XMLSchema#",
                                                                           "credentialSchema" {"@id" "cred:credentialSchema",
                                                                                               "@type" "@id",
                                                                                               "@context" {"id" "@id",
                                                                                                           "type" "@type",
                                                                                                           "cred" "https://www.w3.org/2018/credentials#",
                                                                                                           "JsonSchemaValidator2018" "cred:JsonSchemaValidator2018"}},
                                                                           "issuer" {"@id" "cred:issuer"
                                                                                     "@type" "@id"}}}}
                           "id" "#joebob",
                           "issuer" "did:for:some-issuer"
                           "credentialSchema" {"id" "#credSchema"
                                               "cred" "Some Cred!"}
                           "type" ["VerifiableCredential"]}))))))

(deftest keyword-contexts
  (testing "Clojure keyword contexts"
    (is (= {:idx                     [],
            :type                    ["http://schema.org/Movie"],
            :id                      "http://example.com/ns#item123",
            "http://schema.org/name" [{:value "My Movie", :type nil, :idx [:schema/name]}]}
           (expand/node {:context     {:id     "@id"
                                       :type   "@type"
                                       :schema "http://schema.org/"}
                         :id          "http://example.com/ns#item123"
                         :type        :schema/Movie
                         :schema/name "My Movie"}))))
  (testing "Clojure keyword used as IRI value"
    (is (= {:idx                     [],
            :type                    ["http://schema.org/Movie"],
            :id                      "http://example.com/ns#item123",
            "http://schema.org/name" [{:value "My Movie", :type nil, :idx [:schema/name]}]}
           (expand/node {:context     {:id     "@id"
                                       :type   "@type"
                                       :schema "http://schema.org/"
                                       :ex     "http://example.com/ns#"}
                         :id          :ex/item123
                         :type        :schema/Movie
                         :schema/name "My Movie"}))))
  (testing "Clojure keyword used as IRI value in a vector"
    (is (= {:idx [],
            :id "http://example.com/ns#item123",
            "http://example.com/ns#favColor" [{:id "http://example.com/ns#red", :idx [:ex/favColor 0]}
                                              {:id "http://example.com/ns#green", :idx [:ex/favColor 1]}]}
           (expand/node {:context     {:id     "@id"
                                       :ex     "http://example.com/ns#"}
                         :id          :ex/item123
                         :ex/favColor [:ex/red :ex/green]})))))

(deftest shacl-embedded-nodes
    (testing "clojure kws"
      (is (= {:idx [],
              :type ["http://www.w3.org/ns/shacl#NodeShape"],
              :id "http://example.org/ns/UserShape",
              "http://www.w3.org/ns/shacl#targetClass"
              [{:id "http://example.org/ns/User",
                :idx [:sh/targetClass]}],
              "http://www.w3.org/ns/shacl#property"
              [{:idx [:sh/property 0],
                "http://www.w3.org/ns/shacl#path"
                [{:id "http://schema.org/name",
                  :idx [:sh/property 0 :sh/path]}],
                "http://www.w3.org/ns/shacl#datatype"
                [{:id "http://www.w3.org/2001/XMLSchema#string",
                  :idx [:sh/property 0 :sh/datatype]}]}]}

             (expand/node
              {:id :ex/UserShape,
               :type [:sh/NodeShape],
               :sh/targetClass :ex/User,
               :sh/property [{:sh/path :schema/name,
                              :sh/datatype :xsd/string}]}

              {:schema {:id "http://schema.org/"},
               :wiki {:id "https://www.wikidata.org/wiki/"},
               :xsd {:id "http://www.w3.org/2001/XMLSchema#"},
               :type {:id "@type",
                      :type? true},
               :rdfs {:id "http://www.w3.org/2000/01/rdf-schema#"},
               :type-key :type,
               :ex {:id "http://example.org/ns/"},
               :id {:id "@id"},
               :f {:id "https://ns.flur.ee/ledger#"},
               :sh {:id "http://www.w3.org/ns/shacl#"},
               :skos {:id "http://www.w3.org/2008/05/skos#"},
               :rdf {:id "http://www.w3.org/1999/02/22-rdf-syntax-ns#"}})){}))
    (testing "string, with `:type-key` of 'type', but node uses @type"
      (is (= {:idx [],
              :type ["http://www.w3.org/ns/shacl#NodeShape"],
              :id "http://example.org/ns/UserShape",
              "http://www.w3.org/ns/shacl#targetClass"
              [{:id "http://example.org/ns/User",
                :idx ["sh:targetClass"]}],
              "http://www.w3.org/ns/shacl#property"
              [{:idx ["sh:property" 0],
                "http://www.w3.org/ns/shacl#path"
                [{:id "http://schema.org/name",
                  :idx ["sh:property" 0 "sh:path"]}],
                "http://www.w3.org/ns/shacl#datatype"
                [{:id "http://www.w3.org/2001/XMLSchema#string",
                  :idx ["sh:property" 0 "sh:datatype"]}]}]}

             (expand/node
              {"@id" "ex:UserShape",
               "@type" ["sh:NodeShape"],
               "sh:targetClass" {"@id" "ex:User"},
               "sh:property" [{"sh:datatype" {"@id" "xsd:string"},
                               "sh:path" {"@id" "schema:name"}}]}

              {"f" {:id "https://ns.flur.ee/ledger#"},
               "rdf" {:id "http://www.w3.org/1999/02/22-rdf-syntax-ns#"},
               "schema" {:id "http://schema.org/"},
               "id" {:id "@id"},
               "wiki" {:id "https://www.wikidata.org/wiki/"},
               :type-key "type",
               "ex" {:id "http://example.org/ns/"},
               "rdfs" {:id "http://www.w3.org/2000/01/rdf-schema#"},
               "type" {:id "@type",
                       :type? true},
               "sh" {:id "http://www.w3.org/ns/shacl#"},
               "skos" {:id "http://www.w3.org/2008/05/skos#"},
               "xsd" {:id "http://www.w3.org/2001/XMLSchema#"}})))))

<<<<<<< HEAD
(deftest language-tag-test
  (testing "expanding nodes with language tags"
    (testing "in value maps"
      (testing "with no specified type"
        (let [jsonld {"@context"      {"ex" "http://example.com/vocab/"}
                      "ex:name"       "Frank"
                      "ex:occupation" {"@value"    "Ninja"
                                       "@language" "en"}}]
          (is (= {:idx                            [],
                  "http://example.com/vocab/name"
                  [{:value "Frank", :type nil, :idx ["ex:name"]}],
                  "http://example.com/vocab/occupation"
                  [{:value    "Ninja"
                    :language "en"
                    :idx      ["ex:occupation"]}]}
                 (expand/node jsonld))
              "includes the language tag")))
      (testing "with a type specified"
        (let [jsonld {"@context"      {"ex"  "http://example.com/vocab/"
                                       "xsd" "http://www.w3.org/2001/XMLSchema#"}
                      "ex:name"       "Frank"
                      "ex:occupation" {"@value"    "Ninja"
                                       "@type"     "xsd:string"
                                       "@language" "en"}}]
          (is (thrown-with-msg? #?(:clj  clojure.lang.ExceptionInfo
                                   :cljs js/Error)
                                #"@language cannot be used for values with a specified @type"
                                (expand/node jsonld))
              "throws an exception indicating an invalid type"))))
    (testing "in the context"
      (let [jsonld {"@context"   {"ex"         "http://example.com/vocab/"
                                  "occupation" {"@id" "ex:occupation"}
                                  "@language"  "en"}
                    "ex:name"    "Frank"
                    "ex:age"     33
                    "occupation" {"@value" "Ninja"}}]
        (is (= {:idx [],
                "http://example.com/vocab/name"
                [{:value "Frank", :language "en", :idx ["ex:name"]}]
                "http://example.com/vocab/age"
                [{:value 33, :type nil, :idx ["ex:age"]}]
                "http://example.com/vocab/occupation"
                [{:value "Ninja", :language "en", :idx ["occupation"]}]}
               (expand/node jsonld))
            "includes the language tag for all string values")
        (testing "cleared in an intervening context"
          (let [jsonld* (-> jsonld
                            (assoc-in ["@context" "ex:details" "@context"]
                                      {"@language" nil})
                            (dissoc "occupation")
                            (assoc-in ["ex:details" "occupation"] "Ninja"))]
            (is (= {:idx [],
                    "http://example.com/vocab/name"
                    [{:value "Frank", :language "en", :idx ["ex:name"]}],
                    "http://example.com/vocab/age"
                    [{:value 33, :type nil, :idx ["ex:age"]}],
                    "http://example.com/vocab/details"
                    [{:idx ["ex:details"],
                      "http://example.com/vocab/occupation"
                      [{:value "Ninja", :type nil, :idx ["ex:details" "occupation"]}]}]}
                   (expand/node jsonld*))
                "does not include the language tag")))
        (testing "overridden by an expanded term definition"
          (let [jsonld* (-> jsonld
                            (assoc-in ["@context" "occupation_ja"]
                                      {"@id" "ex:occupation", "@language" "ja"})
                            (assoc "occupation_ja" "忍者"))]
            (is (= {:idx [],
                    "http://example.com/vocab/name"
                    [{:value "Frank", :language "en", :idx ["ex:name"]}],
                    "http://example.com/vocab/age" [{:value 33, :type nil, :idx ["ex:age"]}],
                    "http://example.com/vocab/occupation"
                    [{:value "Ninja", :language "en", :idx ["occupation"]}
                     {:value "忍者", :language "ja", :idx ["occupation_ja"]}]}
                   (expand/node jsonld*))
                "includes the correct language tag on each entry")))))
    (testing "as keys in language maps"
      (let [jsonld {"@context"
                    {"ex" "http://example.com/vocab/",
                     "occupation" {"@id" "ex:occupation", "@container" "@language"}},
                    "ex:name" "Frank",
                    "ex:age" 33,
                    "occupation" {"en" {"@value" "Ninja"}
                                  "ja" "忍者"}}]
        (is (= {:idx [],
                "http://example.com/vocab/name"
                [{:value "Frank", :type nil, :idx ["ex:name"]}],
                "http://example.com/vocab/age" [{:value 33, :type nil, :idx ["ex:age"]}],
                "http://example.com/vocab/occupation"
                [{:value "Ninja", :type nil, :idx ["occupation" "en"], :language "en"}
                 {:value "忍者", :type nil, :idx ["occupation" "ja"], :language "ja"}]}
               (expand/node jsonld))
            "includes the correct language tag on each entry")))))
=======
(deftest false-value-test
  (testing "false survives expansion"
    (is (= {"bar" {:idx ["bar"], :type nil, :value false}, :id "foo", :idx []}
           (expand/node {"@id" "foo"
                         "bar" {"@value" false}})))))
>>>>>>> b2c80933

(comment
  (expanding-iri)
  (expanding-reverse-iri)
  (expanding-node)
  (node-graph-parse)
  (list-type-values)
  (set-type-values)
  (base-and-vocab-test)
  (type-sub-context)
  (keyword-contexts)

  ,)<|MERGE_RESOLUTION|>--- conflicted
+++ resolved
@@ -541,7 +541,6 @@
                "skos" {:id "http://www.w3.org/2008/05/skos#"},
                "xsd" {:id "http://www.w3.org/2001/XMLSchema#"}})))))
 
-<<<<<<< HEAD
 (deftest language-tag-test
   (testing "expanding nodes with language tags"
     (testing "in value maps"
@@ -635,13 +634,12 @@
                  {:value "忍者", :type nil, :idx ["occupation" "ja"], :language "ja"}]}
                (expand/node jsonld))
             "includes the correct language tag on each entry")))))
-=======
+
 (deftest false-value-test
   (testing "false survives expansion"
-    (is (= {"bar" {:idx ["bar"], :type nil, :value false}, :id "foo", :idx []}
+    (is (= {"bar" [{:idx ["bar"], :type nil, :value false}], :id "foo", :idx []}
            (expand/node {"@id" "foo"
                          "bar" {"@value" false}})))))
->>>>>>> b2c80933
 
 (comment
   (expanding-iri)
